--- conflicted
+++ resolved
@@ -23,14 +23,9 @@
 }
 
 type Rule struct {
-<<<<<<< HEAD
-	Path             string            `json:"path"`
-	Methods          []string          `json:"methods"`
-=======
 	Path    string   `json:"path"`
 	Methods []string `json:"methods"`
 	//Mutators          []string          `json:"mutators"`     TODO - What about this?
->>>>>>> ad4d0a33
 	AccessStrategies []AccessStrategie `json:"accessStrategies"`
 }
 
