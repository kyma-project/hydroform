--- conflicted
+++ resolved
@@ -80,11 +80,7 @@
 	switch runtime {
 	case types.Nodejs12, types.Nodejs10:
 		if hotDeploy {
-<<<<<<< HEAD
-			return []string{"/kubeless-npm-install.sh", "npx nodemon --watch /kubeless/*.js --inspect=0.0.0.0 /kubeless_rt/kubeless.js"}
-=======
 			return []string{"/kubeless-npm-install.sh", "npx nodemon --watch /kubeless/*.js /kubeless_rt/kubeless.js"}
->>>>>>> 02c5c1cb
 		} else {
 			return []string{"/kubeless-npm-install.sh", "node kubeless.js"}
 		}
@@ -92,11 +88,7 @@
 		return []string{"pip install -r $KUBELESS_INSTALL_VOLUME/requirements.txt", "python kubeless.py"}
 	default:
 		if hotDeploy {
-<<<<<<< HEAD
-			return []string{"/kubeless-npm-install.sh", "npx nodemon --watch /kubeless/*.js --inspect=0.0.0.0 /kubeless_rt/kubeless.js"}
-=======
 			return []string{"/kubeless-npm-install.sh", "npx nodemon --watch /kubeless/*.js /kubeless_rt/kubeless.js"}
->>>>>>> 02c5c1cb
 		} else {
 			return []string{"/kubeless-npm-install.sh", "node kubeless.js"}
 		}
