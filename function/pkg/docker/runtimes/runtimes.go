--- conflicted
+++ resolved
@@ -30,12 +30,8 @@
 		fmt.Sprintf("FUNC_RUNTIME=%s", runtime),
 		"FUNC_HANDLER=main",
 		"MOD_NAME=handler",
-<<<<<<< HEAD
 		fmt.Sprintf("FUNC_PORT=%s", ServerPort),
-=======
-		"FUNC_PORT=8080",
 		"SERVICE_NAMESPACE=default",
->>>>>>> fb290fa2
 	}, runtimeEnvs(runtime, hotDeploy)...)
 }
 
