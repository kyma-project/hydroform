package runtimes

import (
	"fmt"
	"reflect"
	"testing"

	"github.com/kyma-incubator/hydroform/function/pkg/resources/types"
)

func TestContainerEnvs(t *testing.T) {
	type args struct {
		runtime   types.Runtime
		debug     bool
		hotDeploy bool
	}
	tests := []struct {
		name string
		args args
		want []string
	}{
		{
			name: "should return envs for empty runtime",
			args: args{
				runtime:   "",
				debug:     false,
				hotDeploy: false,
			},
			want: []string{
				"FUNC_RUNTIME=",
				"FUNC_HANDLER=main",
				"MOD_NAME=handler",
				"FUNC_PORT=8080",
				"KUBELESS_INSTALL_VOLUME=/kubeless",
				Nodejs12Path,
			},
		},
		{
			name: "should return envs for empty runtime with debug",
			args: args{
				runtime:   "",
				debug:     true,
				hotDeploy: false,
			},
			want: []string{
				"FUNC_RUNTIME=",
				"FUNC_HANDLER=main",
				"MOD_NAME=handler",
				"FUNC_PORT=8080",
				"KUBELESS_INSTALL_VOLUME=/kubeless",
				Nodejs12Path,
				fmt.Sprintf("NODE_OPTIONS=%s", Nodejs12DebugOption),
			},
		},
		{
			name: "should return envs for empty runtime with hotDeploy",
			args: args{
				runtime:   "",
				debug:     false,
				hotDeploy: true,
			},
			want: []string{
				"FUNC_RUNTIME=",
				"FUNC_HANDLER=main",
				"MOD_NAME=handler",
				"FUNC_PORT=8080",
				"KUBELESS_INSTALL_VOLUME=/kubeless",
				Nodejs12Path,
			},
		},
		{
			name: "should return envs for nodejs12",
			args: args{
				runtime:   types.Nodejs12,
				debug:     false,
				hotDeploy: false,
			},
			want: []string{
				"FUNC_RUNTIME=nodejs12",
				"FUNC_HANDLER=main",
				"MOD_NAME=handler",
				"FUNC_PORT=8080",
				"KUBELESS_INSTALL_VOLUME=/kubeless",
				Nodejs12Path,
			},
		},
		{
			name: "should return envs for nodejs12 with debug",
			args: args{
				runtime:   types.Nodejs12,
				debug:     true,
				hotDeploy: false,
			},
			want: []string{
				"FUNC_RUNTIME=nodejs12",
				"FUNC_HANDLER=main",
				"MOD_NAME=handler",
				"FUNC_PORT=8080",
				"KUBELESS_INSTALL_VOLUME=/kubeless",
				Nodejs12Path,
				fmt.Sprintf("NODE_OPTIONS=%s", Nodejs12DebugOption),
			},
		},
		{
			name: "should return envs for nodejs10",
			args: args{
				runtime:   types.Nodejs10,
				debug:     false,
				hotDeploy: false,
			},
			want: []string{
				"FUNC_RUNTIME=nodejs10",
				"FUNC_HANDLER=main",
				"MOD_NAME=handler",
				"FUNC_PORT=8080",
				"KUBELESS_INSTALL_VOLUME=/kubeless",
				Nodejs10Path,
			},
		},
		{
			name: "should return envs for nodejs10 with debug",
			args: args{
				runtime:   types.Nodejs10,
				debug:     true,
				hotDeploy: false,
			},
			want: []string{
				"FUNC_RUNTIME=nodejs10",
				"FUNC_HANDLER=main",
				"MOD_NAME=handler",
				"FUNC_PORT=8080",
				"KUBELESS_INSTALL_VOLUME=/kubeless",
				Nodejs10Path,
				fmt.Sprintf("NODE_OPTIONS=%s", Nodejs10DebugOption),
			},
		},
		{
			name: "should return envs for nodejs10 with hotDeploy",
			args: args{
				runtime:   types.Nodejs10,
				debug:     false,
				hotDeploy: true,
			},
			want: []string{
				"FUNC_RUNTIME=nodejs10",
				"FUNC_HANDLER=main",
				"MOD_NAME=handler",
				"FUNC_PORT=8080",
				"KUBELESS_INSTALL_VOLUME=/kubeless",
				Nodejs10Path,
			},
		},
		{
			name: "should return envs for python38",
			args: args{
				runtime:   types.Python38,
				debug:     false,
				hotDeploy: false,
			},
			want: []string{
				"FUNC_RUNTIME=python38",
				"FUNC_HANDLER=main",
				"MOD_NAME=handler",
				"FUNC_PORT=8080",
				"KUBELESS_INSTALL_VOLUME=/kubeless",
				Python38Path,
			},
		},
		{
			name: "should return envs for python38 with debug",
			args: args{
				runtime:   types.Python38,
				debug:     false,
				hotDeploy: false,
			},
			want: []string{
				"FUNC_RUNTIME=python38",
				"FUNC_HANDLER=main",
				"MOD_NAME=handler",
				"FUNC_PORT=8080",
				"KUBELESS_INSTALL_VOLUME=/kubeless",
				Python38Path,
				// TODO
			},
		},
		{
			name: "should return envs for python38 with hotDeploy",
			args: args{
				runtime:   types.Python38,
				debug:     false,
				hotDeploy: true,
			},
			want: []string{
				"FUNC_RUNTIME=python38",
				"FUNC_HANDLER=main",
				"MOD_NAME=handler",
				"FUNC_PORT=8080",
				"KUBELESS_INSTALL_VOLUME=/kubeless",
				Python38Path,
				"CHERRYPY_RELOADED=true",
			},
		},
	}
	for _, tt := range tests {
		t.Run(tt.name, func(t *testing.T) {
			if got := ContainerEnvs(tt.args.runtime, tt.args.debug, tt.args.hotDeploy); !reflect.DeepEqual(got, tt.want) {
				t.Errorf("ContainerEnvs() = %v, want %v", got, tt.want)
			}
		})
	}
}

func TestRuntimeDebugPort(t *testing.T) {
	tests := []struct {
		name    string
		runtime types.Runtime
		want    string
	}{
		{
			name:    "should return default port",
			runtime: "",
			want:    "9229",
		},
		{
			name:    "should return nodejs12 debug port",
			runtime: types.Nodejs12,
			want:    Nodejs12DebugEndpoint,
		},
		{
			name:    "should return nodejs10 debug port",
			runtime: types.Nodejs10,
			want:    Nodejs10DebugEndpoint,
		},
		{
			name:    "should return python38 debug port",
			runtime: types.Python38,
			want:    Python38DebugEndpoint,
		},
	}
	for _, tt := range tests {
		t.Run(tt.name, func(t *testing.T) {
			if got := RuntimeDebugPort(tt.runtime); got != tt.want {
				t.Errorf("RuntimeDebugPort() = %v, want %v", got, tt.want)
			}
		})
	}
}

func TestContainerCommands(t *testing.T) {
	type args struct {
		runtime   types.Runtime
		hotDeploy bool
	}
	tests := []struct {
		name string
		args args
		want []string
	}{
		{
			name: "should return commands for empty runtime",
			args: args{
				runtime: "",
			},
			want: []string{
				"/kubeless-npm-install.sh", "node kubeless.js",
			},
		},
		{
			name: "should return commands for empty runtime with hotDeploy",
			args: args{
				runtime:   "",
				hotDeploy: true,
			},
			want: []string{
<<<<<<< HEAD
				"/kubeless-npm-install.sh", "npx nodemon --watch /kubeless/*.js --inspect=0.0.0.0 /kubeless_rt/kubeless.js",
=======
				"/kubeless-npm-install.sh", "npx nodemon --watch /kubeless/*.js /kubeless_rt/kubeless.js",
>>>>>>> 02c5c1cb
			},
		},
		{
			name: "should return commands for Nodejs12",
			args: args{
				runtime: types.Nodejs12,
			},
			want: []string{
				"/kubeless-npm-install.sh", "node kubeless.js",
			},
		},
		{
			name: "should return commands for Nodejs12 with hotDeploy",
			args: args{
				runtime:   types.Nodejs12,
				hotDeploy: true,
			},
			want: []string{
<<<<<<< HEAD
				"/kubeless-npm-install.sh", "npx nodemon --watch /kubeless/*.js --inspect=0.0.0.0 /kubeless_rt/kubeless.js",
=======
				"/kubeless-npm-install.sh", "npx nodemon --watch /kubeless/*.js /kubeless_rt/kubeless.js",
>>>>>>> 02c5c1cb
			},
		},
		{
			name: "should return commands for Nodejs10",
			args: args{
				runtime: types.Nodejs10,
			},
			want: []string{
				"/kubeless-npm-install.sh", "node kubeless.js",
			},
		},
		{
			name: "should return commands for Nodejs10 with hotDeploy",
			args: args{
				runtime:   types.Nodejs10,
				hotDeploy: true,
			},
			want: []string{
<<<<<<< HEAD
				"/kubeless-npm-install.sh", "npx nodemon --watch /kubeless/*.js --inspect=0.0.0.0 /kubeless_rt/kubeless.js",
=======
				"/kubeless-npm-install.sh", "npx nodemon --watch /kubeless/*.js /kubeless_rt/kubeless.js",
>>>>>>> 02c5c1cb
			},
		},
		{
			name: "should return commands for Python38",
			args: args{
				runtime: types.Python38,
			},
			want: []string{
				"pip install -r $KUBELESS_INSTALL_VOLUME/requirements.txt", "python kubeless.py",
			},
		},
		{
			name: "should return commands for Python38 with hotDeploy",
			args: args{
				runtime:   types.Python38,
				hotDeploy: true,
			},
			want: []string{
				"pip install -r $KUBELESS_INSTALL_VOLUME/requirements.txt", "python kubeless.py",
			},
		},
	}
	for _, tt := range tests {
		t.Run(tt.name, func(t *testing.T) {
			if got := ContainerCommands(tt.args.runtime, tt.args.hotDeploy); !reflect.DeepEqual(got, tt.want) {
				t.Errorf("ContainerCommands() = %v, want %v", got, tt.want)
			}
		})
	}
}

func TestContainerImage(t *testing.T) {
	type args struct {
		runtime types.Runtime
	}
	tests := []struct {
		name string
		args args
		want string
	}{
		{
			name: "should return image for empty runtime",
			args: args{
				runtime: "",
			},
			want: "eu.gcr.io/kyma-project/function-runtime-nodejs12:e7698eb5",
		},
		{
			name: "should return image for Nodejs12",
			args: args{
				runtime: types.Nodejs12,
			},
			want: "eu.gcr.io/kyma-project/function-runtime-nodejs12:e7698eb5",
		},
		{
			name: "should return image for Nodejs10",
			args: args{
				runtime: types.Nodejs10,
			},
			want: "eu.gcr.io/kyma-project/function-runtime-nodejs10:e7698eb5",
		},
		{
			name: "should return image for Python38",
			args: args{
				runtime: types.Python38,
			},
			want: "eu.gcr.io/kyma-project/function-runtime-python38:e7698eb5",
		},
	}
	for _, tt := range tests {
		t.Run(tt.name, func(t *testing.T) {
			if got := ContainerImage(tt.args.runtime); !reflect.DeepEqual(got, tt.want) {
				t.Errorf("ContainerImage() = %v, want %v", got, tt.want)
			}
		})
	}
}

func TestContainerUser(t *testing.T) {
	type args struct {
		runtime types.Runtime
	}
	tests := []struct {
		name string
		args args
		want string
	}{
		{
			name: "should return user for empty runtime",
			args: args{
				runtime: "",
			},
			want: "1000",
		},
		{
			name: "should return user for Nodejs12",
			args: args{
				runtime: types.Nodejs12,
			},
			want: "1000",
		},
		{
			name: "should return user for Nodejs10",
			args: args{
				runtime: types.Nodejs10,
			},
			want: "1000",
		},
		{
			name: "should return user for Python38",
			args: args{
				runtime: types.Python38,
			},
			want: "root",
		},
	}
	for _, tt := range tests {
		t.Run(tt.name, func(t *testing.T) {
			if got := ContainerUser(tt.args.runtime); !reflect.DeepEqual(got, tt.want) {
				t.Errorf("ContainerUser() = %v, want %v", got, tt.want)
			}
		})
	}
}<|MERGE_RESOLUTION|>--- conflicted
+++ resolved
@@ -272,11 +272,7 @@
 				hotDeploy: true,
 			},
 			want: []string{
-<<<<<<< HEAD
-				"/kubeless-npm-install.sh", "npx nodemon --watch /kubeless/*.js --inspect=0.0.0.0 /kubeless_rt/kubeless.js",
-=======
 				"/kubeless-npm-install.sh", "npx nodemon --watch /kubeless/*.js /kubeless_rt/kubeless.js",
->>>>>>> 02c5c1cb
 			},
 		},
 		{
@@ -295,11 +291,7 @@
 				hotDeploy: true,
 			},
 			want: []string{
-<<<<<<< HEAD
-				"/kubeless-npm-install.sh", "npx nodemon --watch /kubeless/*.js --inspect=0.0.0.0 /kubeless_rt/kubeless.js",
-=======
 				"/kubeless-npm-install.sh", "npx nodemon --watch /kubeless/*.js /kubeless_rt/kubeless.js",
->>>>>>> 02c5c1cb
 			},
 		},
 		{
@@ -318,11 +310,7 @@
 				hotDeploy: true,
 			},
 			want: []string{
-<<<<<<< HEAD
-				"/kubeless-npm-install.sh", "npx nodemon --watch /kubeless/*.js --inspect=0.0.0.0 /kubeless_rt/kubeless.js",
-=======
 				"/kubeless-npm-install.sh", "npx nodemon --watch /kubeless/*.js /kubeless_rt/kubeless.js",
->>>>>>> 02c5c1cb
 			},
 		},
 		{
