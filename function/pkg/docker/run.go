--- conflicted
+++ resolved
@@ -4,10 +4,7 @@
 	"context"
 	"fmt"
 	"io"
-<<<<<<< HEAD
-=======
 	"os"
->>>>>>> cc188c8f
 	"strings"
 	"time"
 
