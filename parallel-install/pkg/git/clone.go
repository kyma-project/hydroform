package git

import (
	"context"
	"strings"

	"github.com/go-git/go-git/v5"
	"github.com/go-git/go-git/v5/plumbing"
	"github.com/pkg/errors"
)

var defaultCloner repoCloner = &remoteRepoCloner{}

// CloneRepo clones the repository in the given URL to the given dstPath and checks out the given revision.
// revision can be 'main', a release version (e.g. 1.4.1), a commit hash (e.g. 34edf09a) or a PR (e.g. PR-9486).
func CloneRepo(url, dstPath, rev string) error {
	repo, err := defaultCloner.Clone(url, dstPath, true)
	if err != nil {
		return errors.Wrapf(err, "Error downloading repository (%s)", url)
	}
	if rev != "" {
		return checkout(repo, url, rev)
	}
	return nil
}

type repoCloner interface {
	Clone(url, path string, noCheckout bool) (*git.Repository, error)
}

type remoteRepoCloner struct {
}

func (rc *remoteRepoCloner) Clone(url, path string, autoCheckout bool) (*git.Repository, error) {
	return git.PlainCloneContext(context.Background(), path, false, &git.CloneOptions{
		Depth:      0,
		URL:        url,
		NoCheckout: !autoCheckout,
	})
}

// revision can be 'main', a release version (e.g. 1.4.1), a commit hash (e.g. 34edf09a) or a PR (e.g. PR-9486).
func resolveRevision(repo *git.Repository, url, rev string) (*plumbing.Hash, error) {
	if strings.HasPrefix(rev, "PR-") {
		err := error(nil)
		rev, err = resolvePRrevision(url, rev)
		if err != nil {
			return nil, err
		}
	}
	return repo.ResolveRevision(plumbing.Revision(rev))
}

<<<<<<< HEAD
func checkout(repo *git.Repository, url, rev string) error {
	w, err := repo.Worktree()
=======
// CloneRevision clones the repository in the given URL to the given dstPath and checks out the given revision.
// The clone downloads the bare minimum to only get the given revision.
// If the revision is empty, HEAD will be used.
func CloneRevision(repoURL, dstPath, rev string) error {
	// automatically checkout HEAD when cloning if the revision is empty
	autoCheckout := rev == ""
	r, err := defaultCloner.Clone(repoURL, dstPath, autoCheckout)
>>>>>>> 8f1c1f42
	if err != nil {
		return errors.Wrap(err, "Error getting the worktree")
	}
<<<<<<< HEAD
	hash, err := resolveRevision(repo, url, rev)
	if err != nil {
		return err
	}
	err = w.Checkout(&git.CheckoutOptions{
		Hash: *hash,
	})
	if err != nil {
		return errors.Wrap(err, "Error checking out revision")
=======

	if !autoCheckout {
		w, err := r.Worktree()
		if err != nil {
			return errors.Wrap(err, "Error getting the worktree")
		}

		err = w.Checkout(&git.CheckoutOptions{
			Hash: plumbing.NewHash(rev),
		})
		if err != nil {
			return errors.Wrap(err, "Error checking out revision")
		}
>>>>>>> 8f1c1f42
	}
	return nil
}<|MERGE_RESOLUTION|>--- conflicted
+++ resolved
@@ -51,23 +51,12 @@
 	return repo.ResolveRevision(plumbing.Revision(rev))
 }
 
-<<<<<<< HEAD
 func checkout(repo *git.Repository, url, rev string) error {
 	w, err := repo.Worktree()
-=======
-// CloneRevision clones the repository in the given URL to the given dstPath and checks out the given revision.
-// The clone downloads the bare minimum to only get the given revision.
-// If the revision is empty, HEAD will be used.
-func CloneRevision(repoURL, dstPath, rev string) error {
-	// automatically checkout HEAD when cloning if the revision is empty
-	autoCheckout := rev == ""
-	r, err := defaultCloner.Clone(repoURL, dstPath, autoCheckout)
->>>>>>> 8f1c1f42
-	if err != nil {
+  if err != nil {
 		return errors.Wrap(err, "Error getting the worktree")
 	}
-<<<<<<< HEAD
-	hash, err := resolveRevision(repo, url, rev)
+  hash, err := resolveRevision(repo, url, rev)
 	if err != nil {
 		return err
 	}
@@ -76,21 +65,6 @@
 	})
 	if err != nil {
 		return errors.Wrap(err, "Error checking out revision")
-=======
-
-	if !autoCheckout {
-		w, err := r.Worktree()
-		if err != nil {
-			return errors.Wrap(err, "Error getting the worktree")
-		}
-
-		err = w.Checkout(&git.CheckoutOptions{
-			Hash: plumbing.NewHash(rev),
-		})
-		if err != nil {
-			return errors.Wrap(err, "Error checking out revision")
-		}
->>>>>>> 8f1c1f42
-	}
-	return nil
+  }
+  return nil
 }