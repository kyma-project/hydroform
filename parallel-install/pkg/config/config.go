--- conflicted
+++ resolved
@@ -27,18 +27,6 @@
 	Log func(format string, v ...interface{})
 	//Maximum number of Helm revision saved per release
 	HelmMaxRevisionHistory int
-<<<<<<< HEAD
-=======
 	//Installation / Upgrade profile: evaluation|production
 	Profile string
-}
-
-// TODO: Remove this variable. Search for occurrences of config.Log
-// It is used in functions to avoid passing logger as a parameter
-var Log = log.Printf
-
-//It sets up the global logging function.
-func SetupLogger(log func(string, ...interface{})) {
-	Log = log
->>>>>>> 53a0c380
 }