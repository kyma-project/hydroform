//Package config defines top-level configuration settings for library users.
package config

import (
	"fmt"
	"os"
	"time"
)

//Configures various install/uninstall operation parameters.
//There are no different parameters for the "install" and "delete" operations.
//If you need different configurations, just use two different Installation instances.
type Config struct {
	//Number of parallel workers used for an install/uninstall operation
	WorkersCount int
	//After this time workers' context is canceled. Pending worker goroutines (if any) may continue if blocked by Helm client.
	CancelTimeout time.Duration
	//After this time install/delete operation is aborted and returns an error to the user.
	//Worker goroutines may still be working in the background.
	//Must be greater than CancelTimeout.
	QuitTimeout time.Duration
	//Timeout for the underlying Helm client
	HelmTimeoutSeconds int
	//Initial interval used for exponent backoff retry policy
	BackoffInitialIntervalSeconds int
	//Maximum time used for exponent backoff retry policy
	BackoffMaxElapsedTimeSeconds int
	//Logger to use
	Log func(format string, v ...interface{})
	//Maximum number of Helm revision saved per release
	HelmMaxRevisionHistory int
	//Installation / Upgrade profile: evaluation|production
	Profile string
<<<<<<< HEAD
	// Path to Kyma components list
	ComponentsListFile string
	// Path to Kyma resources
	ResourcePath string
	// Path to Kyma CRDs
	CrdPath string
}

// Validate the given configuration options
func (c *Config) Validate() error {
	if c.WorkersCount <= 1 {
		return fmt.Errorf("Workers count cannot be <= 0")
	}
	if err := c.pathExists(c.ComponentsListFile, "Components list"); err != nil {
		return err
	}
	if err := c.pathExists(c.ResourcePath, "Resource path"); err != nil {
		return err
	}
	if err := c.pathExists(c.CrdPath, "CRD path"); err != nil {
		return err
	}
	return nil
}

func (c *Config) pathExists(path string, description string) error {
	if path == "" {
		return fmt.Errorf("%s is empty", description)
	}
	if _, err := os.Stat(c.ResourcePath); os.IsNotExist(err) {
		return fmt.Errorf("%s '%s' not found", description, path)
	}
	return nil
=======
	//Kyma deployment version
	Version string
>>>>>>> 2a9c7000
}<|MERGE_RESOLUTION|>--- conflicted
+++ resolved
@@ -31,13 +31,14 @@
 	HelmMaxRevisionHistory int
 	//Installation / Upgrade profile: evaluation|production
 	Profile string
-<<<<<<< HEAD
 	// Path to Kyma components list
 	ComponentsListFile string
 	// Path to Kyma resources
 	ResourcePath string
 	// Path to Kyma CRDs
 	CrdPath string
+	//Kyma version
+	Version string
 }
 
 // Validate the given configuration options
@@ -54,6 +55,9 @@
 	if err := c.pathExists(c.CrdPath, "CRD path"); err != nil {
 		return err
 	}
+	if c.Version == "" {
+		return fmt.Errorf("Version is empty")
+	}
 	return nil
 }
 
@@ -65,8 +69,4 @@
 		return fmt.Errorf("%s '%s' not found", description, path)
 	}
 	return nil
-=======
-	//Kyma deployment version
-	Version string
->>>>>>> 2a9c7000
 }