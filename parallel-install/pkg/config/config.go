--- conflicted
+++ resolved
@@ -29,18 +29,6 @@
 	HelmMaxRevisionHistory int
 	//Installation / Upgrade profile: evaluation|production
 	Profile string
-<<<<<<< HEAD
 	//Kyma deployment version
 	Version string
-}
-
-// TODO: Remove this variable. Search for occurrences of config.Log
-// It is used in functions to avoid passing logger as a parameter
-var Log = log.Printf
-
-//It sets up the global logging function.
-func SetupLogger(log func(string, ...interface{})) {
-	Log = log
-=======
->>>>>>> c6f7b559
 }