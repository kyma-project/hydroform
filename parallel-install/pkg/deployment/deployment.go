//Package deployment provides a top-level API to control Kyma deployment and uninstallation.
package deployment

import (
	"context"
	"fmt"
	"os"
	"time"

	"github.com/avast/retry-go"
	"github.com/pkg/errors"

	"github.com/kyma-incubator/hydroform/parallel-install/pkg/components"
	"github.com/kyma-incubator/hydroform/parallel-install/pkg/config"
	"github.com/kyma-incubator/hydroform/parallel-install/pkg/deployment/k3d"
	"github.com/kyma-incubator/hydroform/parallel-install/pkg/engine"
	"github.com/kyma-incubator/hydroform/parallel-install/pkg/jobmanager"
	"github.com/kyma-incubator/hydroform/parallel-install/pkg/namespace"
	"github.com/kyma-incubator/hydroform/parallel-install/pkg/overrides"
	"k8s.io/client-go/kubernetes"
)

//Deployment deploys Kyma on a cluster
type Deployment struct {
	*core
}

//NewDeployment creates a new Deployment instance for deploying Kyma on a cluster.
func NewDeployment(cfg *config.Config, ob *overrides.Builder, processUpdates func(ProcessUpdate)) (*Deployment, error) {
	if err := cfg.ValidateDeployment(); err != nil {
		return nil, err
	}

	restConfig, err := config.RestConfig(cfg.KubeconfigSource)
	if err != nil {
		return nil, err
	}

	kubeClient, err := kubernetes.NewForConfig(restConfig)
	if err != nil {
		return nil, err
	}

	registerOverridesInterceptors(ob, kubeClient, cfg.Log)

	core := newCore(cfg, ob, kubeClient, processUpdates)

	jobmanager.SetConfig(cfg)
	jobmanager.SetKubeClient(kubeClient)

	return &Deployment{core}, nil
}

type funcReturnErr func() error

func silenceStderr(isVerbose bool, f funcReturnErr) error {
	stderr := os.Stderr
	if !isVerbose {
		os.Stderr = nil
	}
	defer func() {
		os.Stderr = stderr
	}()
	return f()
}

//StartKymaDeployment deploys Kyma to a cluster
func (d *Deployment) StartKymaDeployment() error {
	//Prepare cluster before Kyma installation
	retryOpts := []retry.Option{
		retry.Delay(time.Duration(d.cfg.BackoffInitialIntervalSeconds) * time.Second),
		retry.Attempts(uint(d.cfg.BackoffMaxElapsedTimeSeconds / d.cfg.BackoffInitialIntervalSeconds)),
		retry.DelayType(retry.FixedDelay),
	}

	preInstallerCfg := inputConfig{
		InstallationResourcePath: d.cfg.InstallationResourcePath,
		Log:                      d.cfg.Log,
		KubeconfigSource:         d.cfg.KubeconfigSource,
		RetryOptions:             retryOpts,
	}
<<<<<<< HEAD

	jobmanager.SetLogger(d.cfg.Log)

=======
>>>>>>> a9b8f29a
	preInstaller, err := newPreInstaller(preInstallerCfg)
	if err != nil {
		d.cfg.Log.Fatalf("Failed to create Kyma pre-installer: %v", err)
	}
	err = silenceStderr(d.cfg.Verbose, preInstaller.InstallCRDs)
	if err != nil {
		return err
	}

	overridesProvider, prerequisitesEng, componentsEng, err := d.getConfig()
	if err != nil {
		return err
	}

	return d.startKymaDeployment(overridesProvider, prerequisitesEng, componentsEng)
}

func (d *Deployment) startKymaDeployment(overridesProvider overrides.Provider, prerequisitesEng *engine.Engine, componentsEng *engine.Engine) error {
	cancelCtx, cancel := context.WithCancel(context.Background())
	defer cancel()

	d.cfg.Log.Info("Kyma prerequisites deployment")

	err := overridesProvider.ReadOverridesFromCluster()
	if err != nil {
		return fmt.Errorf("error while reading overrides: %v", err)
	}

	isK3s, err := k3d.IsK3dCluster(d.kubeClient)
	if err != nil {
		return err
	}
	if _, err := patchCoreDNS(d.kubeClient, d.overrides, isK3s, d.cfg.Log); err != nil {
		return err
	}

	cancelTimeout := d.cfg.CancelTimeout
	quitTimeout := d.cfg.QuitTimeout

	startTime := time.Now()
	ns := namespace.Namespace{
		KubeClient: d.kubeClient,
		Log:        d.cfg.Log,
	}
	err = ns.DeployInstallerNamespace()
	if err != nil {
		return err
	}
	err = d.deployComponents(cancelCtx, cancel, InstallPreRequisites, prerequisitesEng, cancelTimeout, quitTimeout)
	if err != nil {
		return err
	}
	endTime := time.Now()

	d.cfg.Log.Info("Kyma deployment")

	cancelTimeout = calculateDuration(startTime, endTime, d.cfg.CancelTimeout)
	quitTimeout = calculateDuration(startTime, endTime, d.cfg.QuitTimeout)

	return d.deployComponents(cancelCtx, cancel, InstallComponents, componentsEng, cancelTimeout, quitTimeout)
}

func (i *Deployment) deployComponents(ctx context.Context, cancelFunc context.CancelFunc, phase InstallationPhase, eng *engine.Engine, cancelTimeout time.Duration, quitTimeout time.Duration) error {
	cancelTimeoutChan := time.After(cancelTimeout)
	quitTimeoutChan := time.After(quitTimeout)
	timeoutOccurred := false
	statusMap := map[string]string{}
	errCount := 0

	if phase == InstallPreRequisites {
		jobmanager.ExecutePre(ctx, "global")
	}
	statusChan, err := eng.Deploy(ctx)
	if err != nil {
		return fmt.Errorf("Kyma deployment failed. Error: %v", err)
	}
	i.processUpdate(phase, ProcessStart, nil)

	//Await completion
InstallLoop:
	for {
		select {
		case cmp, ok := <-statusChan:
			if ok {
				i.processUpdateComponent(phase, cmp)
				//Received a status update
				if cmp.Status == components.StatusError {
					// prerequisites fail fast
					if phase == InstallPreRequisites {
						err := errors.Wrapf(cmp.Error, "Error deploying prerequisite: %s", cmp.Name)
						i.processUpdate(phase, ProcessExecutionFailure, err)
						i.logStatuses(statusMap)
						return err
					}
					errCount++
				}
				statusMap[cmp.Name] = cmp.Status
			} else {
				//statusChan is closed
				if errCount > 0 {
					err := fmt.Errorf("Kyma deployment failed due to errors in %d component(s)", errCount)
					i.processUpdate(phase, ProcessExecutionFailure, err)
					i.logStatuses(statusMap)
					return err
				}
				if timeoutOccurred {
					err := fmt.Errorf("Kyma deployment failed due to the timeout")
					i.processUpdate(phase, ProcessTimeoutFailure, err)
					i.logStatuses(statusMap)
					return err
				}
				break InstallLoop
			}
		case <-cancelTimeoutChan:
			timeoutOccurred = true
			i.cfg.Log.Errorf("Timeout occurred after %v minutes. Cancelling deployment", cancelTimeout.Minutes())
			cancelFunc()
		case <-quitTimeoutChan:
			err := fmt.Errorf("Force quit: Kyma deployment failed due to the timeout")
			i.processUpdate(phase, ProcessForceQuitFailure, err)
			i.cfg.Log.Errorf("Deployment doesn't stop after it's canceled. Enforcing quit")
			return err
		}
	}
	// Only will be executed if Kyma deploy was successfull
	if phase == InstallComponents {
		jobmanager.ExecutePost(ctx, "global")
		i.cfg.Log.Infof("Jobs for deployment took %v seconds", jobmanager.GetDuration().Seconds())
	}

	i.processUpdate(phase, ProcessFinished, nil)
	return nil
}

func (i *Deployment) DefaultUpdater() func(update ProcessUpdate) {

	return func(update ProcessUpdate) {

		showCompStatus := func(comp components.KymaComponent) {
			if comp.Name != "" {
				i.cfg.Log.Infof("Status of component '%s': %s", comp.Name, comp.Status)
			}
		}

		switch update.Event {
		case ProcessStart:
			i.cfg.Log.Infof("Starting installation phase '%s'", update.Phase)
		case ProcessRunning:
			showCompStatus(update.Component)
		case ProcessFinished:
			i.cfg.Log.Infof("Finished installation phase '%s' successfully", update.Phase)
		default:
			//any failure case
			i.cfg.Log.Infof("Process failed in phase '%s' with error state '%s':", update.Phase, update.Event)
			showCompStatus(update.Component)
		}
	}
}<|MERGE_RESOLUTION|>--- conflicted
+++ resolved
@@ -79,12 +79,9 @@
 		KubeconfigSource:         d.cfg.KubeconfigSource,
 		RetryOptions:             retryOpts,
 	}
-<<<<<<< HEAD
 
 	jobmanager.SetLogger(d.cfg.Log)
 
-=======
->>>>>>> a9b8f29a
 	preInstaller, err := newPreInstaller(preInstallerCfg)
 	if err != nil {
 		d.cfg.Log.Fatalf("Failed to create Kyma pre-installer: %v", err)
