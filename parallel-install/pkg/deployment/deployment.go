//Package deployment provides a top-level API to control Kyma deployment and uninstallation.
package deployment

import (
	"context"
	"fmt"
	"time"

	v1 "k8s.io/api/core/v1"
	apierrors "k8s.io/apimachinery/pkg/api/errors"
	metav1 "k8s.io/apimachinery/pkg/apis/meta/v1"
	"k8s.io/client-go/kubernetes"
	"k8s.io/client-go/tools/clientcmd"

	"github.com/kyma-incubator/hydroform/parallel-install/pkg/components"
	"github.com/kyma-incubator/hydroform/parallel-install/pkg/config"
	"github.com/kyma-incubator/hydroform/parallel-install/pkg/engine"
	"github.com/kyma-incubator/hydroform/parallel-install/pkg/namespace"
	"github.com/kyma-incubator/hydroform/parallel-install/pkg/overrides"
)

//Deployment deploys Kyma on a cluster
type Deployment struct {
	*core
}

//NewDeployment creates a new Deployment instance for deploying Kyma on a cluster.
<<<<<<< HEAD
func NewDeployment(cfg *config.Config, ob *OverridesBuilder, kubeClient kubernetes.Interface, processUpdates func(ProcessUpdate)) (*Deployment, error) {
=======
func NewDeployment(cfg *config.Config, ob *OverridesBuilder, processUpdates chan<- ProcessUpdate) (*Deployment, error) {
>>>>>>> 58395903
	if err := cfg.ValidateDeployment(); err != nil {
		return nil, err
	}

<<<<<<< HEAD
	core, err :=  newCore(cfg, ob, kubeClient, processUpdates)
=======
	restConfig, err := clientcmd.BuildConfigFromFlags("", cfg.KubeconfigPath)
	if err != nil {
		return nil, err
	}

	kubeClient, err := kubernetes.NewForConfig(restConfig)
	if err != nil {
		return nil, err
	}

	core, err := newCore(cfg, ob, kubeClient, processUpdates)
>>>>>>> 58395903
	if err != nil {
		return nil, err
	}

	return &Deployment{core}, nil
}

//StartKymaDeployment deploys Kyma to a cluster
func (i *Deployment) StartKymaDeployment() error {
	err := i.deployKymaNamespaces(kymaNamespaces)
	if err != nil {
		return err
	}

	overridesProvider, prerequisitesEng, componentsEng, err := i.getConfig()
	if err != nil {
		return err
	}

	return i.startKymaDeployment(overridesProvider, prerequisitesEng, componentsEng)
}

func (i *Deployment) startKymaDeployment(overridesProvider overrides.Provider, prerequisitesEng *engine.Engine, componentsEng *engine.Engine) error {
	cancelCtx, cancel := context.WithCancel(context.Background())
	defer cancel()

	i.cfg.Log.Info("Kyma prerequisites deployment")

	err := overridesProvider.ReadOverridesFromCluster()
	if err != nil {
		return fmt.Errorf("error while reading overrides: %v", err)
	}

	cancelTimeout := i.cfg.CancelTimeout
	quitTimeout := i.cfg.QuitTimeout

	startTime := time.Now()
	ns := namespace.Namespace{
		KubeClient: i.kubeClient,
		Log:        i.cfg.Log,
	}
	err = ns.DeployInstallerNamespace()
	if err != nil {
		return err
	}
	err = i.deployComponents(cancelCtx, cancel, InstallPreRequisites, prerequisitesEng, cancelTimeout, quitTimeout)
	if err != nil {
		return err
	}
	endTime := time.Now()

	i.cfg.Log.Info("Kyma deployment")

	cancelTimeout = calculateDuration(startTime, endTime, i.cfg.CancelTimeout)
	quitTimeout = calculateDuration(startTime, endTime, i.cfg.QuitTimeout)

	return i.deployComponents(cancelCtx, cancel, InstallComponents, componentsEng, cancelTimeout, quitTimeout)
}

func (i *Deployment) deployComponents(ctx context.Context, cancelFunc context.CancelFunc, phase InstallationPhase, eng *engine.Engine, cancelTimeout time.Duration, quitTimeout time.Duration) error {
	cancelTimeoutChan := time.After(cancelTimeout)
	quitTimeoutChan := time.After(quitTimeout)
	timeoutOccurred := false
	statusMap := map[string]string{}
	errCount := 0

	statusChan, err := eng.Deploy(ctx)
	if err != nil {
		return fmt.Errorf("Kyma deployment failed. Error: %v", err)
	}

	i.processUpdate(phase, ProcessStart, nil)

	//Await completion
InstallLoop:
	for {
		select {
		case cmp, ok := <-statusChan:
			if ok {
				i.processUpdateComponent(phase, cmp)
				//Received a status update
				if cmp.Status == components.StatusError {
					errCount++
				}
				statusMap[cmp.Name] = cmp.Status
			} else {
				//statusChan is closed
				if errCount > 0 {
					err := fmt.Errorf("Kyma deployment failed due to errors in %d component(s)", errCount)
					i.processUpdate(phase, ProcessExecutionFailure, err)
					i.logStatuses(statusMap)
					return err
				}
				if timeoutOccurred {
					err := fmt.Errorf("Kyma deployment failed due to the timeout")
					i.processUpdate(phase, ProcessTimeoutFailure, err)
					i.logStatuses(statusMap)
					return err
				}
				break InstallLoop
			}
		case <-cancelTimeoutChan:
			timeoutOccurred = true
			i.cfg.Log.Errorf("Timeout occurred after %v minutes. Cancelling deployment", cancelTimeout.Minutes())
			cancelFunc()
		case <-quitTimeoutChan:
			err := fmt.Errorf("Force quit: Kyma deployment failed due to the timeout")
			i.processUpdate(phase, ProcessForceQuitFailure, err)
			i.cfg.Log.Errorf("Deployment doesn't stop after it's canceled. Enforcing quit")
			return err
		}
	}
	i.processUpdate(phase, ProcessFinished, nil)
	return nil
}

func (i *Deployment) deployKymaNamespaces(namespaces []string) error {
	for _, namespace := range namespaces {
		_, err := i.kubeClient.CoreV1().Namespaces().Get(context.Background(), namespace, metav1.GetOptions{})

		if err != nil {
			if apierrors.IsNotFound(err) {
				nsErr := i.createKymaNamespace(namespace)
				if nsErr != nil {
					return nsErr
				}
			} else {
				return err
			}
		} else {
			nsErr := i.updateKymaNamespace(namespace)
			if nsErr != nil {
				return nsErr
			}
		}
	}
	return nil
}

func (i *Deployment) createKymaNamespace(namespace string) error {
	_, err := i.kubeClient.CoreV1().Namespaces().Create(context.Background(), &v1.Namespace{
		ObjectMeta: metav1.ObjectMeta{
			Name: namespace,
		},
	}, metav1.CreateOptions{})

	return err
}

func (i *Deployment) updateKymaNamespace(namespace string) error {
	_, err := i.kubeClient.CoreV1().Namespaces().Update(context.Background(), &v1.Namespace{
		ObjectMeta: metav1.ObjectMeta{
			Name: namespace,
		},
	}, metav1.UpdateOptions{})

	return err
}<|MERGE_RESOLUTION|>--- conflicted
+++ resolved
@@ -25,30 +25,22 @@
 }
 
 //NewDeployment creates a new Deployment instance for deploying Kyma on a cluster.
-<<<<<<< HEAD
-func NewDeployment(cfg *config.Config, ob *OverridesBuilder, kubeClient kubernetes.Interface, processUpdates func(ProcessUpdate)) (*Deployment, error) {
-=======
-func NewDeployment(cfg *config.Config, ob *OverridesBuilder, processUpdates chan<- ProcessUpdate) (*Deployment, error) {
->>>>>>> 58395903
+func NewDeployment(cfg *config.Config, ob *OverridesBuilder, processUpdates func(ProcessUpdate)) (*Deployment, error) {
 	if err := cfg.ValidateDeployment(); err != nil {
 		return nil, err
 	}
 
-<<<<<<< HEAD
+	restConfig, err := clientcmd.BuildConfigFromFlags("", cfg.KubeconfigPath)
+	if err != nil {
+		return nil, err
+	}
+
+	kubeClient, err := kubernetes.NewForConfig(restConfig)
+	if err != nil {
+		return nil, err
+	}
+
 	core, err :=  newCore(cfg, ob, kubeClient, processUpdates)
-=======
-	restConfig, err := clientcmd.BuildConfigFromFlags("", cfg.KubeconfigPath)
-	if err != nil {
-		return nil, err
-	}
-
-	kubeClient, err := kubernetes.NewForConfig(restConfig)
-	if err != nil {
-		return nil, err
-	}
-
-	core, err := newCore(cfg, ob, kubeClient, processUpdates)
->>>>>>> 58395903
 	if err != nil {
 		return nil, err
 	}
