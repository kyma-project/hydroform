//Package deployment provides a top-level API to control Kyma deployment and uninstallation.
package deployment

import (
	"context"
	"fmt"
	"log"
	"time"

	"github.com/kyma-incubator/hydroform/parallel-install/pkg/metadata"
	v1 "k8s.io/api/core/v1"
	"k8s.io/apimachinery/pkg/api/errors"
	metav1 "k8s.io/apimachinery/pkg/apis/meta/v1"
	"k8s.io/client-go/kubernetes"

	"github.com/kyma-incubator/hydroform/parallel-install/pkg/components"
	"github.com/kyma-incubator/hydroform/parallel-install/pkg/config"
	"github.com/kyma-incubator/hydroform/parallel-install/pkg/engine"
	"github.com/kyma-incubator/hydroform/parallel-install/pkg/overrides"
	"github.com/kyma-incubator/hydroform/parallel-install/pkg/prerequisites"
)

var kymaNamespace = "kyma-system"

type Deployment struct {
	// Contains list of components to install (inclusive pre-requisites)
	componentList *components.ComponentList
	cfg           config.Config
	overrides     Overrides
	// Used to send progress events of a running install/uninstall process
<<<<<<< HEAD
	processUpdates chan<- ProcessUpdate
}

type Installer interface {
	//StartKymaDeployment deploys Kyma on the cluster.
	//This method will block until deployment is finished or an error or timeout occurs.
	//If the deployment is not finished in configured config.Config.QuitTimeout,
	//the method returns with an error. Some worker goroutines may still run in the background.
	StartKymaDeployment(kubeClient kubernetes.Interface) error
	//StartKymaUninstallation uninstalls Kyma from the cluster.
	//This method will block until uninstallation is finished or an error or timeout occurs.
	//If the uninstallation is not finished in configured config.Config.QuitTimeout,
	//the method returns with an error. Some worker goroutines may still run in the background.
	StartKymaUninstallation(kubeClient kubernetes.Interface) error
=======
	ProcessUpdates   chan<- ProcessUpdate
	kubeClient       kubernetes.Interface
	metadataProvider metadata.MetadataProvider
>>>>>>> 2a9c7000
}

//NewDeployment should be used to create Deployment instances.
//
//overrides bundles all overrides which have to be considered by Helm
//
//cfg includes configuration parameters for the installer lib
//
<<<<<<< HEAD
//processUpdates can be an optional feedback channel provided by the caller
func NewDeployment(overrides Overrides, cfg config.Config, processUpdates chan<- ProcessUpdate) (*Deployment, error) {
	if err := cfg.Validate(); err != nil {
		return nil, err
=======
//overridesYamls contains data in the YAML format.
//See overrides.New for details about the overrides contract.
//
//resourcesPath is a local filesystem path where components' charts are located.
func NewDeployment(prerequisites [][]string, componentsYaml string, overridesYamls []string, resourcesPath string, cfg config.Config, processUpdates chan<- ProcessUpdate, kubeClient kubernetes.Interface) (*Deployment, error) {
	if resourcesPath == "" {
		return nil, fmt.Errorf("Unable to create Deployment. Resource path is required.")
>>>>>>> 2a9c7000
	}

	clList, err := components.NewComponentList(cfg.ComponentsListFile)
	if err != nil {
		return nil, err
	}

	metadataProvider := metadata.New(kubeClient, cfg.Profile, cfg.Version)

	return &Deployment{
<<<<<<< HEAD
		componentList:  clList,
		cfg:            cfg,
		overrides:      overrides,
		processUpdates: processUpdates,
=======
		Prerequisites:    prerequisites,
		ComponentsYaml:   componentsYaml,
		OverridesYamls:   overridesYamls,
		ResourcesPath:    resourcesPath,
		Cfg:              cfg,
		ProcessUpdates:   processUpdates,
		kubeClient:       kubeClient,
		metadataProvider: metadataProvider,
>>>>>>> 2a9c7000
	}, nil
}

//StartKymaDeployment deploys Kyma to a cluster
func (i *Deployment) StartKymaDeployment() error {
	err := i.deployKymaNamespace()
	if err != nil {
		return err
	}

	err = i.metadataProvider.WriteKymaDeploymentInProgress()
	if err != nil {
		return err
	}

	overridesProvider, prerequisitesProvider, engine, err := i.getConfig()
	if err != nil {
		return err
	}

	err = i.startKymaDeployment(prerequisitesProvider, overridesProvider, engine)
	if err != nil {
		metaDataErr := i.metadataProvider.WriteKymaDeploymentError(err.Error())
		if metaDataErr != nil {
			return metaDataErr
		}
	}

	err = i.metadataProvider.WriteKymaDeployed()
	if err != nil {
		return err
	}

	return nil
}

//StartKymaUninstallation removes Kyma from a cluster
func (i *Deployment) StartKymaUninstallation() error {
	_, prerequisitesProvider, engine, err := i.getConfig()
	if err != nil {
		return err
	}

	err = i.metadataProvider.WriteKymaUninstallationInProgress()
	if err != nil {
		return err
	}

	err = i.startKymaUninstallation(prerequisitesProvider, engine)
	if err != nil {
		metaDataErr := i.metadataProvider.WriteKymaUninstallationError(err.Error())
		if metaDataErr != nil {
			return metaDataErr
		}
	}

	err = i.deleteKymaNamespace()
	if err != nil {
		return err
	}

	return nil
}

//ReadKymaMetadata returns Kyma metadata
func (i *Deployment) ReadKymaMetadata() (*metadata.KymaMetadata, error) {
	return i.metadataProvider.ReadKymaMetadata()
}

func (i *Deployment) startKymaDeployment(prerequisitesProvider components.Provider, overridesProvider overrides.OverridesProvider, eng *engine.Engine) error {
	cancelCtx, cancel := context.WithCancel(context.Background())
	defer cancel()

	i.cfg.Log("Kyma prerequisites deployment")

	prerequisites, err := prerequisitesProvider.GetComponents()
	if err != nil {
		return err
	}
	err = overridesProvider.ReadOverridesFromCluster()
	if err != nil {
		return fmt.Errorf("error while reading overrides: %v", err)
	}

	cancelTimeout := i.cfg.CancelTimeout
	quitTimeout := i.cfg.QuitTimeout

	startTime := time.Now()
	err = i.deployPrerequisites(cancelCtx, cancel, i.kubeClient, prerequisites, cancelTimeout, quitTimeout)
	if err != nil {
		return err
	}
	endTime := time.Now()

	i.cfg.Log("Kyma deployment")

	cancelTimeout = calculateDuration(startTime, endTime, i.cfg.CancelTimeout)
	quitTimeout = calculateDuration(startTime, endTime, i.cfg.QuitTimeout)

	err = i.deployComponents(cancelCtx, cancel, eng, cancelTimeout, quitTimeout)
	if err != nil {
		return err
	}

	return nil
}

<<<<<<< HEAD
func (i *Deployment) startKymaUninstallation(kubeClient kubernetes.Interface, prerequisitesProvider components.Provider, eng *engine.Engine) error {
	i.cfg.Log("Kyma uninstallation started")
=======
func (i *Deployment) startKymaUninstallation(prerequisitesProvider components.Provider, eng *engine.Engine) error {
	i.Cfg.Log("Kyma uninstallation started")
>>>>>>> 2a9c7000

	cancelCtx, cancel := context.WithCancel(context.Background())
	defer cancel()

	cancelTimeout := i.cfg.CancelTimeout
	quitTimeout := i.cfg.QuitTimeout

	startTime := time.Now()
	err := i.uninstallComponents(cancelCtx, cancel, eng, cancelTimeout, quitTimeout)
	if err != nil {
		return err
	}
	endTime := time.Now()

	log.Print("Kyma prerequisites uninstallation")

	cancelTimeout = calculateDuration(startTime, endTime, i.cfg.CancelTimeout)
	quitTimeout = calculateDuration(startTime, endTime, i.cfg.QuitTimeout)

	prerequisites, err := prerequisitesProvider.GetComponents()
	if err != nil {
		return err
	}

	err = i.uninstallPrerequisites(cancelCtx, cancel, i.kubeClient, prerequisites, cancelTimeout, quitTimeout)
	if err != nil {
		return err
	}

	return nil
}

func (i *Deployment) logStatuses(statusMap map[string]string) {
	i.cfg.Log("Components processed so far:")
	for k, v := range statusMap {
		i.cfg.Log("Component: %s, Status: %s", k, v)
	}
}

func (i *Deployment) deployPrerequisites(ctx context.Context, cancelFunc context.CancelFunc, kubeClient kubernetes.Interface, p []components.KymaComponent, cancelTimeout time.Duration, quitTimeout time.Duration) error {

	cancelTimeoutChan := time.After(cancelTimeout)
	quitTimeoutChan := time.After(quitTimeout)
	timeoutOccurred := false

	prereq := prerequisites.Prerequisites{
		Context:       ctx,
		KubeClient:    kubeClient,
		Prerequisites: p,
		Log:           i.cfg.Log,
	}
	prereqStatusChan := prereq.InstallPrerequisites()

	i.processUpdate(InstallPreRequisites, ProcessStart)

Prerequisites:
	for {
		select {
		case prerequisiteErr, ok := <-prereqStatusChan:
			if ok {
				if prerequisiteErr != nil {
					i.processUpdate(InstallPreRequisites, ProcessExecutionFailure)
					return fmt.Errorf("Kyma deployment failed due to an error: %s", prerequisiteErr)
				}
			} else {
				if timeoutOccurred {
					i.processUpdate(InstallPreRequisites, ProcessTimeoutFailure)
					return fmt.Errorf("Kyma prerequisites deployment failed due to the timeout")
				}
				break Prerequisites
			}
		case <-cancelTimeoutChan:
			timeoutOccurred = true
			i.cfg.Log("Timeout reached. Cancelling deployment")
			cancelFunc()
		case <-quitTimeoutChan:
			i.processUpdate(InstallPreRequisites, ProcessForceQuitFailure)
			i.cfg.Log("Deployment doesn't stop after it's canceled. Enforcing quit")
			return fmt.Errorf("Force quit: Kyma prerequisites deployment failed due to the timeout")
		}
	}
	i.processUpdate(InstallPreRequisites, ProcessFinished)
	return nil
}

func (i *Deployment) uninstallPrerequisites(ctx context.Context, cancelFunc context.CancelFunc, kubeClient kubernetes.Interface, p []components.KymaComponent, cancelTimeout time.Duration, quitTimeout time.Duration) error {

	cancelTimeoutChan := time.After(cancelTimeout)
	quitTimeoutChan := time.After(quitTimeout)
	timeoutOccurred := false

	prereq := prerequisites.Prerequisites{
		Context:       ctx,
		KubeClient:    kubeClient,
		Prerequisites: p,
		Log:           i.cfg.Log,
	}
	prereqStatusChan := prereq.UninstallPrerequisites()

	i.processUpdate(UninstallPreRequisites, ProcessStart)

Prerequisites:
	for {
		select {
		case prerequisiteErr, ok := <-prereqStatusChan:
			if ok {
				if prerequisiteErr != nil {
					i.processUpdate(UninstallPreRequisites, ProcessExecutionFailure)
					i.cfg.Log("Failed to uninstall a prerequisite: %s", prerequisiteErr)
				}
			} else {
				if timeoutOccurred {
					i.processUpdate(UninstallPreRequisites, ProcessTimeoutFailure)
					return fmt.Errorf("Kyma prerequisites uninstallation failed due to the timeout")
				}
				break Prerequisites
			}
		case <-cancelTimeoutChan:
			timeoutOccurred = true
			i.cfg.Log("Timeout reached. Cancelling uninstallation")
			cancelFunc()
		case <-quitTimeoutChan:
			i.processUpdate(UninstallPreRequisites, ProcessForceQuitFailure)
			i.cfg.Log("Uninstallation doesn't stop after it's canceled. Enforcing quit")
			return fmt.Errorf("Force quit: Kyma prerequisites uninstallation failed due to the timeout")
		}
	}
	i.processUpdate(UninstallPreRequisites, ProcessFinished)
	return nil
}

func (i *Deployment) deployComponents(ctx context.Context, cancelFunc context.CancelFunc, eng *engine.Engine, cancelTimeout time.Duration, quitTimeout time.Duration) error {
	cancelTimeoutChan := time.After(cancelTimeout)
	quitTimeoutChan := time.After(quitTimeout)
	timeoutOccurred := false
	statusMap := map[string]string{}
	errCount := 0

	statusChan, err := eng.Deploy(ctx)
	if err != nil {
		return fmt.Errorf("Kyma deployment failed. Error: %v", err)
	}

	i.processUpdate(InstallComponents, ProcessStart)

	//Await completion
InstallLoop:
	for {
		select {
		case cmp, ok := <-statusChan:
			if ok {
				i.processUpdateComponent(InstallComponents, cmp)
				//Received a status update
				if cmp.Status == components.StatusError {
					errCount++
				}
				statusMap[cmp.Name] = cmp.Status
			} else {
				//statusChan is closed
				if errCount > 0 {
					i.logStatuses(statusMap)
					return fmt.Errorf("Kyma deployment failed due to errors in %d component(s)", errCount)
				}
				if timeoutOccurred {
					i.processUpdate(InstallComponents, ProcessTimeoutFailure)
					i.logStatuses(statusMap)
					return fmt.Errorf("Kyma deployment failed due to the timeout")
				}
				break InstallLoop
			}
		case <-cancelTimeoutChan:
			timeoutOccurred = true
			i.cfg.Log("Timeout occurred after %v minutes. Cancelling deployment", cancelTimeout.Minutes())
			cancelFunc()
		case <-quitTimeoutChan:
			i.processUpdate(InstallComponents, ProcessForceQuitFailure)
			i.cfg.Log("Deployment doesn't stop after it's canceled. Enforcing quit")
			return fmt.Errorf("Force quit: Kyma deployment failed due to the timeout")
		}
	}
	i.processUpdate(InstallComponents, ProcessFinished)
	return nil
}

func (i *Deployment) uninstallComponents(ctx context.Context, cancelFunc context.CancelFunc, eng *engine.Engine, cancelTimeout time.Duration, quitTimeout time.Duration) error {
	cancelTimeoutChan := time.After(cancelTimeout)
	quitTimeoutChan := time.After(quitTimeout)
	var statusMap = map[string]string{}
	var errCount int = 0
	var timeoutOccured bool = false

	statusChan, err := eng.Uninstall(ctx)
	if err != nil {
		return err
	}

	i.processUpdate(UninstallComponents, ProcessStart)

	//Await completion
UninstallLoop:
	for {
		select {
		case cmp, ok := <-statusChan:
			if ok {
				i.processUpdateComponent(UninstallComponents, cmp)
				if cmp.Status == components.StatusError {
					errCount++
				}
				statusMap[cmp.Name] = cmp.Status
			} else {
				if errCount > 0 {
					i.logStatuses(statusMap)
					return fmt.Errorf("Kyma uninstallation failed due to errors in %d component(s)", errCount)
				}
				if timeoutOccured {
					i.processUpdate(UninstallComponents, ProcessTimeoutFailure)
					i.logStatuses(statusMap)
					return fmt.Errorf("Kyma uninstallation failed due to the timeout")
				}
				break UninstallLoop
			}
		case <-cancelTimeoutChan:
			timeoutOccured = true
			i.cfg.Log("Timeout occurred after %v minutes. Cancelling uninstallation", cancelTimeout.Minutes())
			cancelFunc()
		case <-quitTimeoutChan:
			i.processUpdate(UninstallComponents, ProcessForceQuitFailure)
			i.cfg.Log("Uninstallation doesn't stop after it's canceled. Enforcing quit")
			return fmt.Errorf("Force quit: Kyma uninstallation failed due to the timeout")
		}
	}
	i.processUpdate(UninstallComponents, ProcessFinished)
	return nil
}

<<<<<<< HEAD
func (i *Deployment) getConfig(kubeClient kubernetes.Interface) (overrides.OverridesProvider, components.Provider, *engine.Engine, error) {
	overridesMerged, err := i.overrides.Merge()
	if err != nil {
		return nil, nil, nil, err
	}
	overridesProvider, err := overrides.New(kubeClient, overridesMerged, i.cfg.Log)
=======
func (i *Deployment) getConfig() (overrides.OverridesProvider, components.Provider, *engine.Engine, error) {
	overridesProvider, err := overrides.New(i.kubeClient, i.OverridesYamls, i.Cfg.Log)
>>>>>>> 2a9c7000
	if err != nil {
		return nil, nil, nil, fmt.Errorf("Failed to create overrides provider. Exiting...")
	}

	prerequisitesProvider := components.NewPrerequisitesProvider(overridesProvider, i.cfg.ResourcePath, i.componentList.GetPrerequisites(), i.cfg)
	componentsProvider := components.NewComponentsProvider(overridesProvider, i.cfg.ResourcePath, i.componentList.GetComponents(), i.cfg)

	engineCfg := engine.Config{
		WorkersCount: i.cfg.WorkersCount,
		Verbose:      false,
	}
	eng := engine.NewEngine(overridesProvider, componentsProvider, engineCfg)

	return overridesProvider, prerequisitesProvider, eng, nil
}

func calculateDuration(start time.Time, end time.Time, duration time.Duration) time.Duration {
	elapsedTime := end.Sub(start)
	return duration - elapsedTime
}

// Send process update event
func (i *Deployment) processUpdate(phase InstallationPhase, event ProcessEvent) {
	if i.processUpdates == nil {
		return
	}
	// fire event
	i.processUpdates <- ProcessUpdate{
		Event:     event,
		Phase:     phase,
		Component: components.KymaComponent{},
	}
}

// Send process update event related to a component
func (i *Deployment) processUpdateComponent(phase InstallationPhase, comp components.KymaComponent) {
	if i.processUpdates == nil {
		return
	}
	// define event type
	event := ProcessRunning
	if comp.Status == components.StatusError {
		event = ProcessExecutionFailure
	}
	// fire event
	i.processUpdates <- ProcessUpdate{
		Event:     event,
		Phase:     phase,
		Component: comp,
	}
}

func (i *Deployment) deployKymaNamespace() error {
	_, err := i.kubeClient.CoreV1().Namespaces().Get(context.Background(), kymaNamespace, metav1.GetOptions{})

	if err != nil {
		if errors.IsNotFound(err) {
			nsErr := i.createKymaNamespace()
			if nsErr != nil {
				return nsErr
			}
		} else {
			return err
		}
	} else {
		nsErr := i.updateKymaNamespace()
		if nsErr != nil {
			return nsErr
		}
	}
	return nil
}

func (i *Deployment) createKymaNamespace() error {
	_, err := i.kubeClient.CoreV1().Namespaces().Create(context.Background(), &v1.Namespace{
		ObjectMeta: metav1.ObjectMeta{
			Name: kymaNamespace,
		},
	}, metav1.CreateOptions{})

	if err != nil {
		return err
	}

	return nil
}

func (i *Deployment) updateKymaNamespace() error {
	_, err := i.kubeClient.CoreV1().Namespaces().Update(context.Background(), &v1.Namespace{
		ObjectMeta: metav1.ObjectMeta{
			Name: kymaNamespace,
		},
	}, metav1.UpdateOptions{})

	if err != nil {
		return err
	}

	return nil
}

func (i *Deployment) deleteKymaNamespace() error {
	return i.kubeClient.CoreV1().Namespaces().Delete(context.Background(), kymaNamespace, metav1.DeleteOptions{})
}<|MERGE_RESOLUTION|>--- conflicted
+++ resolved
@@ -28,48 +28,23 @@
 	cfg           config.Config
 	overrides     Overrides
 	// Used to send progress events of a running install/uninstall process
-<<<<<<< HEAD
-	processUpdates chan<- ProcessUpdate
-}
-
-type Installer interface {
-	//StartKymaDeployment deploys Kyma on the cluster.
-	//This method will block until deployment is finished or an error or timeout occurs.
-	//If the deployment is not finished in configured config.Config.QuitTimeout,
-	//the method returns with an error. Some worker goroutines may still run in the background.
-	StartKymaDeployment(kubeClient kubernetes.Interface) error
-	//StartKymaUninstallation uninstalls Kyma from the cluster.
-	//This method will block until uninstallation is finished or an error or timeout occurs.
-	//If the uninstallation is not finished in configured config.Config.QuitTimeout,
-	//the method returns with an error. Some worker goroutines may still run in the background.
-	StartKymaUninstallation(kubeClient kubernetes.Interface) error
-=======
-	ProcessUpdates   chan<- ProcessUpdate
+	processUpdates   chan<- ProcessUpdate
 	kubeClient       kubernetes.Interface
 	metadataProvider metadata.MetadataProvider
->>>>>>> 2a9c7000
 }
 
 //NewDeployment should be used to create Deployment instances.
+//
+//cfg includes configuration parameters for the installer lib
 //
 //overrides bundles all overrides which have to be considered by Helm
 //
-//cfg includes configuration parameters for the installer lib
+//kubeClient is the kubernetes client
 //
-<<<<<<< HEAD
 //processUpdates can be an optional feedback channel provided by the caller
-func NewDeployment(overrides Overrides, cfg config.Config, processUpdates chan<- ProcessUpdate) (*Deployment, error) {
+func NewDeployment(cfg config.Config, overrides Overrides, kubeClient kubernetes.Interface, processUpdates chan<- ProcessUpdate) (*Deployment, error) {
 	if err := cfg.Validate(); err != nil {
 		return nil, err
-=======
-//overridesYamls contains data in the YAML format.
-//See overrides.New for details about the overrides contract.
-//
-//resourcesPath is a local filesystem path where components' charts are located.
-func NewDeployment(prerequisites [][]string, componentsYaml string, overridesYamls []string, resourcesPath string, cfg config.Config, processUpdates chan<- ProcessUpdate, kubeClient kubernetes.Interface) (*Deployment, error) {
-	if resourcesPath == "" {
-		return nil, fmt.Errorf("Unable to create Deployment. Resource path is required.")
->>>>>>> 2a9c7000
 	}
 
 	clList, err := components.NewComponentList(cfg.ComponentsListFile)
@@ -80,21 +55,12 @@
 	metadataProvider := metadata.New(kubeClient, cfg.Profile, cfg.Version)
 
 	return &Deployment{
-<<<<<<< HEAD
-		componentList:  clList,
-		cfg:            cfg,
-		overrides:      overrides,
-		processUpdates: processUpdates,
-=======
-		Prerequisites:    prerequisites,
-		ComponentsYaml:   componentsYaml,
-		OverridesYamls:   overridesYamls,
-		ResourcesPath:    resourcesPath,
-		Cfg:              cfg,
-		ProcessUpdates:   processUpdates,
+		componentList:    clList,
+		cfg:              cfg,
+		overrides:        overrides,
+		processUpdates:   processUpdates,
 		kubeClient:       kubeClient,
 		metadataProvider: metadataProvider,
->>>>>>> 2a9c7000
 	}, nil
 }
 
@@ -183,7 +149,7 @@
 	quitTimeout := i.cfg.QuitTimeout
 
 	startTime := time.Now()
-	err = i.deployPrerequisites(cancelCtx, cancel, i.kubeClient, prerequisites, cancelTimeout, quitTimeout)
+	err = i.deployPrerequisites(cancelCtx, cancel, prerequisites, cancelTimeout, quitTimeout)
 	if err != nil {
 		return err
 	}
@@ -202,13 +168,8 @@
 	return nil
 }
 
-<<<<<<< HEAD
-func (i *Deployment) startKymaUninstallation(kubeClient kubernetes.Interface, prerequisitesProvider components.Provider, eng *engine.Engine) error {
+func (i *Deployment) startKymaUninstallation(prerequisitesProvider components.Provider, eng *engine.Engine) error {
 	i.cfg.Log("Kyma uninstallation started")
-=======
-func (i *Deployment) startKymaUninstallation(prerequisitesProvider components.Provider, eng *engine.Engine) error {
-	i.Cfg.Log("Kyma uninstallation started")
->>>>>>> 2a9c7000
 
 	cancelCtx, cancel := context.WithCancel(context.Background())
 	defer cancel()
@@ -233,7 +194,7 @@
 		return err
 	}
 
-	err = i.uninstallPrerequisites(cancelCtx, cancel, i.kubeClient, prerequisites, cancelTimeout, quitTimeout)
+	err = i.uninstallPrerequisites(cancelCtx, cancel, prerequisites, cancelTimeout, quitTimeout)
 	if err != nil {
 		return err
 	}
@@ -248,7 +209,7 @@
 	}
 }
 
-func (i *Deployment) deployPrerequisites(ctx context.Context, cancelFunc context.CancelFunc, kubeClient kubernetes.Interface, p []components.KymaComponent, cancelTimeout time.Duration, quitTimeout time.Duration) error {
+func (i *Deployment) deployPrerequisites(ctx context.Context, cancelFunc context.CancelFunc, p []components.KymaComponent, cancelTimeout time.Duration, quitTimeout time.Duration) error {
 
 	cancelTimeoutChan := time.After(cancelTimeout)
 	quitTimeoutChan := time.After(quitTimeout)
@@ -256,7 +217,7 @@
 
 	prereq := prerequisites.Prerequisites{
 		Context:       ctx,
-		KubeClient:    kubeClient,
+		KubeClient:    i.kubeClient,
 		Prerequisites: p,
 		Log:           i.cfg.Log,
 	}
@@ -294,7 +255,7 @@
 	return nil
 }
 
-func (i *Deployment) uninstallPrerequisites(ctx context.Context, cancelFunc context.CancelFunc, kubeClient kubernetes.Interface, p []components.KymaComponent, cancelTimeout time.Duration, quitTimeout time.Duration) error {
+func (i *Deployment) uninstallPrerequisites(ctx context.Context, cancelFunc context.CancelFunc, p []components.KymaComponent, cancelTimeout time.Duration, quitTimeout time.Duration) error {
 
 	cancelTimeoutChan := time.After(cancelTimeout)
 	quitTimeoutChan := time.After(quitTimeout)
@@ -302,7 +263,7 @@
 
 	prereq := prerequisites.Prerequisites{
 		Context:       ctx,
-		KubeClient:    kubeClient,
+		KubeClient:    i.kubeClient,
 		Prerequisites: p,
 		Log:           i.cfg.Log,
 	}
@@ -444,17 +405,13 @@
 	return nil
 }
 
-<<<<<<< HEAD
-func (i *Deployment) getConfig(kubeClient kubernetes.Interface) (overrides.OverridesProvider, components.Provider, *engine.Engine, error) {
+func (i *Deployment) getConfig() (overrides.OverridesProvider, components.Provider, *engine.Engine, error) {
 	overridesMerged, err := i.overrides.Merge()
 	if err != nil {
 		return nil, nil, nil, err
 	}
-	overridesProvider, err := overrides.New(kubeClient, overridesMerged, i.cfg.Log)
-=======
-func (i *Deployment) getConfig() (overrides.OverridesProvider, components.Provider, *engine.Engine, error) {
-	overridesProvider, err := overrides.New(i.kubeClient, i.OverridesYamls, i.Cfg.Log)
->>>>>>> 2a9c7000
+	overridesProvider, err := overrides.New(i.kubeClient, overridesMerged, i.cfg.Log)
+
 	if err != nil {
 		return nil, nil, nil, fmt.Errorf("Failed to create overrides provider. Exiting...")
 	}
