--- conflicted
+++ resolved
@@ -7,11 +7,6 @@
 	"sync"
 	"time"
 
-<<<<<<< HEAD
-=======
-	"github.com/kyma-incubator/hydroform/parallel-install/pkg/metadata"
-	"github.com/kyma-incubator/hydroform/parallel-install/pkg/namespace"
->>>>>>> c5b83b92
 	"github.com/pkg/errors"
 	v1 "k8s.io/api/core/v1"
 	metav1 "k8s.io/apimachinery/pkg/apis/meta/v1"
@@ -20,6 +15,7 @@
 	"github.com/kyma-incubator/hydroform/parallel-install/pkg/components"
 	"github.com/kyma-incubator/hydroform/parallel-install/pkg/config"
 	"github.com/kyma-incubator/hydroform/parallel-install/pkg/engine"
+	"github.com/kyma-incubator/hydroform/parallel-install/pkg/namespace"
 )
 
 //TODO: has to be taken from component list! See https://github.com/kyma-incubator/hydroform/issues/181
@@ -51,21 +47,7 @@
 		return err
 	}
 
-<<<<<<< HEAD
-	err = i.startKymaUninstallation(prerequisitesProvider, engine)
-=======
-	attr, err := metadata.NewAttributes(i.cfg.Version, i.cfg.Profile, i.cfg.ComponentsListFile)
-	if err != nil {
-		return err
-	}
-
-	err = i.metadataProvider.WriteKymaUninstallationInProgress(attr)
-	if err != nil {
-		return err
-	}
-
 	err = i.startKymaUninstallation(prerequisitesEng, componentsEng)
->>>>>>> c5b83b92
 	if err != nil {
 		return err
 	}
