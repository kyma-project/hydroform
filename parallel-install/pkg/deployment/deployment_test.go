package deployment

import (
	"fmt"
	"sync"

	"github.com/kyma-incubator/hydroform/parallel-install/pkg/logger"

	"github.com/kyma-incubator/hydroform/parallel-install/pkg/config"
	"github.com/kyma-incubator/hydroform/parallel-install/pkg/engine"
	"github.com/stretchr/testify/assert"
	"k8s.io/client-go/kubernetes"
	"k8s.io/client-go/kubernetes/fake"

	"testing"
	"time"
)

func TestDeployment_RetrieveProgressUpdates(t *testing.T) {
	procUpdChan := make(chan ProcessUpdate)

	// verify we received all expected events
	receivedEvents := make(map[string]int)
	var wg sync.WaitGroup
	wg.Add(1)
	go func() {
		for procUpd := range procUpdChan {
			receivedEvents[processUpdateString(procUpd)]++
		}
		expectedEvents := []string{
			"InstallPreRequisites-ProcessStart",
			"InstallPreRequisites-ProcessRunning-test1-Installed",
			"InstallPreRequisites-ProcessRunning-test2-Installed",
			"InstallPreRequisites-ProcessRunning-test3-Installed",
			"InstallPreRequisites-ProcessFinished",
			"InstallComponents-ProcessStart",
			"InstallComponents-ProcessRunning-test1-Installed",
			"InstallComponents-ProcessRunning-test2-Installed",
			"InstallComponents-ProcessRunning-test3-Installed",
			"InstallComponents-ProcessFinished",
		}

		assert.Equal(t, len(expectedEvents), len(receivedEvents),
			fmt.Sprintf("Amount of expected and received events differ (got %v)", receivedEvents))

		for _, expectedEvent := range expectedEvents {
			count, ok := receivedEvents[expectedEvent]
			assert.True(t, ok, fmt.Sprintf("Expected event '%s' missing", expectedEvent))
			assert.Equal(t, 1, count, fmt.Sprintf("Expected event '%s' missing, got %v", expectedEvent, receivedEvents))
		}
		wg.Done()
	}()

	kubeClient := fake.NewSimpleClientset()

	inst := newDeployment(t, procUpdChan, kubeClient)

	hc := &mockHelmClient{}
	provider := &mockProvider{
		hc: hc,
	}
	overridesProvider := &mockOverridesProvider{}
	prerequisitesEng := engine.NewEngine(overridesProvider, provider, engine.Config{
		WorkersCount: 1,
		Log:          logger.NewLogger(true),
	})
	componentsEng := engine.NewEngine(overridesProvider, provider, engine.Config{
		WorkersCount: 2,
		Log:          logger.NewLogger(true),
	})
	err := inst.startKymaDeployment(overridesProvider, prerequisitesEng, componentsEng)
	assert.NoError(t, err)

	close(procUpdChan)

	// wait until the test threat is ready
	wg.Wait()
}

func processUpdateString(procUpd ProcessUpdate) string {
	result := fmt.Sprintf("%s-%s", procUpd.Phase, procUpd.Event)
	if procUpd.Component.Status != "" {
		return fmt.Sprintf("%s-%s-%s", result, procUpd.Component.Name, procUpd.Component.Status)
	}
	return result
}

func TestDeployment_StartKymaDeployment(t *testing.T) {
	t.Parallel()

	kubeClient := fake.NewSimpleClientset()
	i := newDeployment(t, nil, kubeClient)

	t.Run("should deploy Kyma", func(t *testing.T) {
		hc := &mockHelmClient{}
		provider := &mockProvider{
			hc: hc,
		}
		overridesProvider := &mockOverridesProvider{}
		prerequisitesEng := engine.NewEngine(overridesProvider, provider, engine.Config{
			WorkersCount: 1,
			Log:          logger.NewLogger(true),
		})
		componentsEng := engine.NewEngine(overridesProvider, provider, engine.Config{
			WorkersCount: 2,
			Log:          logger.NewLogger(true),
		})

		err := i.startKymaDeployment(overridesProvider, prerequisitesEng, componentsEng)

		assert.NoError(t, err)
	})

	t.Run("should fail to deploy Kyma prerequisites", func(t *testing.T) {
		t.Run("due to cancel timeout", func(t *testing.T) {
			hc := &mockHelmClient{
				componentProcessingTime: 200,
			}
			provider := &mockProvider{
				hc: hc,
			}
			overridesProvider := &mockOverridesProvider{}
			prerequisitesEng := engine.NewEngine(overridesProvider, provider, engine.Config{
				WorkersCount: 1,
				Log:          logger.NewLogger(true),
			})
			componentsEng := engine.NewEngine(overridesProvider, provider, engine.Config{
				WorkersCount: 2,
				Log:          logger.NewLogger(true),
			})

			start := time.Now()
			err := i.startKymaDeployment(overridesProvider, prerequisitesEng, componentsEng)
			end := time.Now()

			elapsed := end.Sub(start)

			assert.Error(t, err)
			assert.EqualError(t, err, "Kyma deployment failed due to the timeout")

			t.Logf("Elapsed time: %v", elapsed.Seconds())
			// Cancel timeout occurs at 150 ms
			// Quit timeout occurs at 250 ms
			// Blocking process (single component deployment) takes about 201[ms]
			// Quit condition should be detected before processing next component.
			// Check if program quits as expected after cancel timeout
			assert.GreaterOrEqual(t, elapsed.Milliseconds(), int64(150))
			assert.Less(t, elapsed.Milliseconds(), int64(220))
		})
		t.Run("due to quit timeout", func(t *testing.T) {
			hc := &mockHelmClient{
				componentProcessingTime: 300,
			}
			provider := &mockProvider{
				hc: hc,
			}
			overridesProvider := &mockOverridesProvider{}
			prerequisitesEng := engine.NewEngine(overridesProvider, provider, engine.Config{
				WorkersCount: 1,
				Log:          logger.NewLogger(true),
			})
			componentsEng := engine.NewEngine(overridesProvider, provider, engine.Config{
				WorkersCount: 2,
				Log:          logger.NewLogger(true),
			})

			start := time.Now()
			err := i.startKymaDeployment(overridesProvider, prerequisitesEng, componentsEng)
			end := time.Now()

			elapsed := end.Sub(start)

			assert.Error(t, err)
			assert.EqualError(t, err, "Force quit: Kyma deployment failed due to the timeout")

			t.Logf("Elapsed time: %v", elapsed.Seconds())
			// One component deployment lasts 300 ms
			// Quit timeout occurs at 250 ms
			// Check if program ends just after quit timeout
			assert.GreaterOrEqual(t, elapsed.Milliseconds(), int64(250))
			assert.Less(t, elapsed.Milliseconds(), int64(260))
		})
	})

	t.Run("should deploy prerequisites and fail to deploy Kyma components", func(t *testing.T) {
		t.Run("due to cancel timeout", func(t *testing.T) {
			hc := &mockHelmClient{
				componentProcessingTime: 40,
			}
			provider := &mockProvider{
				hc: hc,
			}
			overridesProvider := &mockOverridesProvider{}
			prerequisitesEng := engine.NewEngine(overridesProvider, provider, engine.Config{
				WorkersCount: 1,
				Log:          logger.NewLogger(true),
			})
			componentsEng := engine.NewEngine(overridesProvider, provider, engine.Config{
				WorkersCount: 2,
				Log:          logger.NewLogger(true),
			})

			start := time.Now()
			err := i.startKymaDeployment(overridesProvider, prerequisitesEng, componentsEng)
			end := time.Now()

			elapsed := end.Sub(start)

			assert.Error(t, err)
			assert.EqualError(t, err, "Kyma deployment failed due to the timeout")

			t.Logf("Elapsed time: %v", elapsed.Seconds())
			// Cancel timeout occurs at 150 ms
			// Quit timeout occurs at 250 ms
			// Blocking process (component deployment) ends in the meantime (it's a multiple of 41[ms])
			// Check if program quits as expected after cancel timeout and before quit timeout
			assert.GreaterOrEqual(t, elapsed.Milliseconds(), int64(150))
			assert.Less(t, elapsed.Milliseconds(), int64(190))
		})
		t.Run("due to quit timeout", func(t *testing.T) {
			inst := newDeployment(t, nil, kubeClient)

			// Changing it to higher amounts to minimize difference between cancel and quit timeout
			// and give program enough time to process
			inst.cfg.CancelTimeout = 240 * time.Millisecond
			inst.cfg.QuitTimeout = 260 * time.Millisecond

			hc := &mockHelmClient{
				componentProcessingTime: 70,
			}
			provider := &mockProvider{
				hc: hc,
			}
			overridesProvider := &mockOverridesProvider{}
			prerequisitesEng := engine.NewEngine(overridesProvider, provider, engine.Config{
				WorkersCount: 1,
				Log:          logger.NewLogger(true),
			})
			componentsEng := engine.NewEngine(overridesProvider, provider, engine.Config{
				WorkersCount: 2,
				Log:          logger.NewLogger(true),
			})

			start := time.Now()
			err := inst.startKymaDeployment(overridesProvider, prerequisitesEng, componentsEng)
			end := time.Now()

			elapsed := end.Sub(start)

			assert.Error(t, err)
			assert.EqualError(t, err, "Force quit: Kyma deployment failed due to the timeout")

			// Prerequisites and two components deployment lasts over 280 ms (multiple of 71[ms], 2 workers deploying components in parallel)
			// Quit timeout occurs at 260 ms
			// Check if program ends just after quit timeout
			assert.GreaterOrEqual(t, elapsed.Milliseconds(), int64(260))
			assert.Less(t, elapsed.Milliseconds(), int64(270))
		})
	})
}

// Pass optionally an receiver-channel to get progress updates
func newDeployment(t *testing.T, procUpdates chan<- ProcessUpdate, kubeClient kubernetes.Interface) *Deployment {
	compList, err := config.NewComponentList("../test/data/componentlist.yaml")
	assert.NoError(t, err)
	config := &config.Config{
<<<<<<< HEAD
		CancelTimeout: cancelTimeout,
		QuitTimeout:   quitTimeout,
		Log:           logger.NewLogger(true),
		ComponentList: compList,
=======
		CancelTimeout:                 cancelTimeout,
		QuitTimeout:                   quitTimeout,
		BackoffInitialIntervalSeconds: 1,
		BackoffMaxElapsedTimeSeconds:  1,
		Log:                           logger.NewLogger(true),
		ComponentsListFile:            "../test/data/componentlist.yaml",
>>>>>>> c5b83b92
	}
	core, err := newCore(config, &OverridesBuilder{}, kubeClient, procUpdates)
	assert.NoError(t, err)
	return &Deployment{core}
}<|MERGE_RESOLUTION|>--- conflicted
+++ resolved
@@ -264,19 +264,12 @@
 	compList, err := config.NewComponentList("../test/data/componentlist.yaml")
 	assert.NoError(t, err)
 	config := &config.Config{
-<<<<<<< HEAD
-		CancelTimeout: cancelTimeout,
-		QuitTimeout:   quitTimeout,
-		Log:           logger.NewLogger(true),
-		ComponentList: compList,
-=======
 		CancelTimeout:                 cancelTimeout,
 		QuitTimeout:                   quitTimeout,
 		BackoffInitialIntervalSeconds: 1,
 		BackoffMaxElapsedTimeSeconds:  1,
 		Log:                           logger.NewLogger(true),
-		ComponentsListFile:            "../test/data/componentlist.yaml",
->>>>>>> c5b83b92
+		ComponentList:                 compList,
 	}
 	core, err := newCore(config, &OverridesBuilder{}, kubeClient, procUpdates)
 	assert.NoError(t, err)
