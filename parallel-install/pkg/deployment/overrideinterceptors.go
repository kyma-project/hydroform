--- conflicted
+++ resolved
@@ -314,7 +314,6 @@
 	return &InstallLegacyCRDsInterceptor{}
 }
 
-<<<<<<< HEAD
 func findGardenerDomain(kubeClient kubernetes.Interface) (domainName string, err error) {
 	retryOptions := []retry.Option{
 		retry.Delay(2 * time.Second),
@@ -345,7 +344,8 @@
 	}
 
 	return domainName, nil
-=======
+}
+
 // This struct is introduced to ensure kcproxy gets disabled on kiali and tracing component
 // It can be removed when kcproxy si removed
 type DisableKCProxyInterceptor struct{}
@@ -366,5 +366,4 @@
 
 func NewDisableKCProxyInterceptor() *DisableKCProxyInterceptor {
 	return &DisableKCProxyInterceptor{}
->>>>>>> dd23cbe3
 }