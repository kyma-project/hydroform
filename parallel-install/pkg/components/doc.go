<<<<<<< HEAD
//Package components defines the installation-related contract for Kyma components.
//A Component is defined by its name, namespace, Helm's chart directory in a local filesystem and a set of overrides.
=======
//Package components defines installation-related contract for Kyma components.
//A Component is defined by its name, namespace, Helm's chart directory in a local filesystem, and a set of overrides.
>>>>>>> c39f9c11
//A properly defined Component can be installed or uninstalled as a Helm release.
//
//The code in the package uses user-provided function for logging.
package components<|MERGE_RESOLUTION|>--- conflicted
+++ resolved
@@ -1,10 +1,5 @@
-<<<<<<< HEAD
 //Package components defines the installation-related contract for Kyma components.
-//A Component is defined by its name, namespace, Helm's chart directory in a local filesystem and a set of overrides.
-=======
-//Package components defines installation-related contract for Kyma components.
 //A Component is defined by its name, namespace, Helm's chart directory in a local filesystem, and a set of overrides.
->>>>>>> c39f9c11
 //A properly defined Component can be installed or uninstalled as a Helm release.
 //
 //The code in the package uses user-provided function for logging.
