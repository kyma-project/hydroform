--- conflicted
+++ resolved
@@ -22,11 +22,8 @@
 func main() {
 	kubeconfigPath := flag.String("kubeconfig", "", "Path to the Kubeconfig file")
 	profile := flag.String("profile", "", "Deployment profile")
-<<<<<<< HEAD
 	version := flag.String("version", "", "Kyma version")
-=======
 	verbose := flag.Bool("verbose", false, "Verbose mode")
->>>>>>> c6f7b559
 
 	flag.Parse()
 
