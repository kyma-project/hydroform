--- conflicted
+++ resolved
@@ -152,19 +152,7 @@
 	log.Info("Kyma uninstalled!")
 }
 
-<<<<<<< HEAD
-func getClientConfig(kubeconfig string) (*rest.Config, error) {
-	if kubeconfig != "" {
-		return clientcmd.BuildConfigFromFlags("", kubeconfig)
-	}
-	return rest.InClusterConfig()
-}
-
 func callbackUpdate(update deployment.ProcessUpdate) {
-=======
-func renderProgress(progressCh chan deployment.ProcessUpdate, log logger.Interface) context.Context {
-	context, cancel := context.WithCancel(context.Background())
->>>>>>> 0677278f
 
 	showCompStatus := func(comp components.KymaComponent) {
 		if comp.Name != "" {
