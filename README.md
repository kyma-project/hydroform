# Hydroform

## Overview

Hydroform is an infrastructure SDK you can use to create and manage Kubernetes clusters. Hydroform allows you to manage your clusters on the desired target provider and location.

<<<<<<< HEAD
Currently, Hydroform consists of two modules:
- [Provision](./provision)
- [Install](./install)
=======
Hydroform consists of two modules:

- [Provision](./provision) which creates and manages clusters.
- [Install](./install) which installs Kyma on clusters.
>>>>>>> 05cfd7a1
<|MERGE_RESOLUTION|>--- conflicted
+++ resolved
@@ -4,13 +4,7 @@
 
 Hydroform is an infrastructure SDK you can use to create and manage Kubernetes clusters. Hydroform allows you to manage your clusters on the desired target provider and location.
 
-<<<<<<< HEAD
-Currently, Hydroform consists of two modules:
-- [Provision](./provision)
-- [Install](./install)
-=======
 Hydroform consists of two modules:
 
 - [Provision](./provision) which creates and manages clusters.
-- [Install](./install) which installs Kyma on clusters.
->>>>>>> 05cfd7a1
+- [Install](./install) which installs Kyma on clusters.