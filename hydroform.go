--- conflicted
+++ resolved
@@ -33,15 +33,9 @@
 
 	switch provider.Type {
 	case types.GCP:
-<<<<<<< HEAD
-		return newGCPProvisioner(provisioningOperator).Provision(cluster, provider)
-	case types.Gardener:
-		return newGardenerProvisioner(provisioningOperator).Provision(cluster, provider)
-=======
 		cl, err = newGCPProvisioner(provisionOperator).Provision(cluster, provider)
 	case types.Gardener:
 		cl, err = newGardenerProvisioner(provisionOperator).Provision(cluster, provider)
->>>>>>> 86228172
 	case types.AWS:
 		err = errors.New("aws not supported yet")
 	case types.Azure:
@@ -67,15 +61,9 @@
 
 	switch provider.Type {
 	case types.GCP:
-<<<<<<< HEAD
-		return newGCPProvisioner(provisioningOperator).Status(cluster, provider)
-	case types.Gardener:
-		return newGardenerProvisioner(provisioningOperator).Status(cluster, provider)
-=======
 		cs, err = newGCPProvisioner(provisionOperator).Status(cluster, provider)
 	case types.Gardener:
 		cs, err = newGardenerProvisioner(provisionOperator).Status(cluster, provider)
->>>>>>> 86228172
 	case types.AWS:
 		err = errors.New("aws not supported yet")
 	case types.Azure:
@@ -100,15 +88,9 @@
 	}
 	switch provider.Type {
 	case types.GCP:
-<<<<<<< HEAD
-		return newGCPProvisioner(provisioningOperator).Credentials(cluster, provider)
-	case types.Gardener:
-		return newGardenerProvisioner(provisioningOperator).Credentials(cluster, provider)
-=======
 		cr, err = newGCPProvisioner(provisionOperator).Credentials(cluster, provider)
 	case types.Gardener:
 		cr, err = newGardenerProvisioner(provisionOperator).Credentials(cluster, provider)
->>>>>>> 86228172
 	case types.AWS:
 		err = errors.New("aws not supported yet")
 	case types.Azure:
@@ -132,15 +114,9 @@
 	}
 	switch provider.Type {
 	case types.GCP:
-<<<<<<< HEAD
-		return newGCPProvisioner(provisioningOperator).Deprovision(cluster, provider)
-	case types.Gardener:
-		return newGardenerProvisioner(provisioningOperator).Deprovision(cluster, provider)
-=======
 		err = newGCPProvisioner(provisionOperator).Deprovision(cluster, provider)
 	case types.Gardener:
 		err = newGardenerProvisioner(provisionOperator).Deprovision(cluster, provider)
->>>>>>> 86228172
 	case types.AWS:
 		err = errors.New("aws not supported yet")
 	case types.Azure:
